--- conflicted
+++ resolved
@@ -56,7 +56,6 @@
 env = DefaultEnvironment()
 env.SConscript("_embed_files.py", exports="env")
 
-<<<<<<< HEAD
 def install_standard_python_deps():
     def _get_installed_standard_pip_packages():
         result = {}
@@ -115,8 +114,6 @@
 
 install_standard_python_deps()
 
-=======
->>>>>>> 87e5efc4
 # Allow changes in folders of managed components
 os.environ["IDF_COMPONENT_OVERWRITE_MANAGED_COMPONENTS"] = "1"
 
@@ -140,15 +137,9 @@
 IDF_ENV_VERSION = "1.0.0"
 FRAMEWORK_DIR = platform.get_package_dir("framework-espidf")
 TOOLCHAIN_DIR = platform.get_package_dir(
-<<<<<<< HEAD
-    "toolchain-xtensa-esp-elf"
-    if mcu in ("esp32", "esp32s2", "esp32s3")
-    else "toolchain-riscv32-esp"
-=======
     "xtensa-esp-elf"
     if mcu in ("esp32", "esp32s2", "esp32s3")
     else "riscv32-esp-elf"
->>>>>>> 87e5efc4
 )
 
 
