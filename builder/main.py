# Copyright 2014-present PlatformIO <contact@platformio.org>
#
# Licensed under the Apache License, Version 2.0 (the "License");
# you may not use this file except in compliance with the License.
# You may obtain a copy of the License at
#
#    http://www.apache.org/licenses/LICENSE-2.0
#
# Unless required by applicable law or agreed to in writing, software
# distributed under the License is distributed on an "AS IS" BASIS,
# WITHOUT WARRANTIES OR CONDITIONS OF ANY KIND, either express or implied.
# See the License for the specific language governing permissions and
# limitations under the License.

import re
import sys
from os.path import isfile, join

from SCons.Script import (
    ARGUMENTS, COMMAND_LINE_TARGETS, AlwaysBuild, Builder, Default,
    DefaultEnvironment)

from platformio.util import get_serial_ports

env = DefaultEnvironment()
platform = env.PioPlatform()

#
# Helpers
#

FRAMEWORK_DIR = platform.get_package_dir("framework-arduinoespressif32")

def BeforeUpload(target, source, env):
    upload_options = {}
    if "BOARD" in env:
        upload_options = env.BoardConfig().get("upload", {})

    env.AutodetectUploadPort()

    before_ports = get_serial_ports()
    if upload_options.get("use_1200bps_touch", False):
        env.TouchSerialPort("$UPLOAD_PORT", 1200)

    if upload_options.get("wait_for_upload_port", False):
        env.Replace(UPLOAD_PORT=env.WaitForNewSerialPort(before_ports))


def _get_board_memory_type(env):
    board_config = env.BoardConfig()
    default_type = "%s_%s" % (
        board_config.get("build.flash_mode", "dio"),
        board_config.get("build.psram_type", "qspi"),
    )

    return board_config.get(
        "build.memory_type",
        board_config.get(
            "build.%s.memory_type"
            % env.subst("$PIOFRAMEWORK").strip().replace(" ", "_"),
            default_type,
        ),
    )

def _normalize_frequency(frequency):
    frequency = str(frequency).replace("L", "")
    return str(int(int(frequency) / 1000000)) + "m"


def _get_board_f_flash(env):
    frequency = env.subst("$BOARD_F_FLASH")
    return _normalize_frequency(frequency)


def _get_board_f_image(env):
    board_config = env.BoardConfig()
    if "build.f_image" in board_config:
        return _normalize_frequency(board_config.get("build.f_image"))

    return _get_board_f_flash(env)

def _get_board_f_boot(env):
    board_config = env.BoardConfig()
    if "build.f_boot" in board_config:
        return _normalize_frequency(board_config.get("build.f_boot"))

    return _get_board_f_flash(env)


def _get_board_flash_mode(env):
    if _get_board_memory_type(env) in (
        "opi_opi",
        "opi_qspi",
    ):
        return "dout"

    mode = env.subst("$BOARD_FLASH_MODE")
    if mode in ("qio", "qout"):
        return "dio"
    return mode


def _get_board_boot_mode(env):
    memory_type = env.BoardConfig().get("build.arduino.memory_type", "")
    build_boot = env.BoardConfig().get("build.boot", "$BOARD_FLASH_MODE")
    if memory_type in ("opi_opi", "opi_qspi"):
        build_boot = "opi"
    return build_boot


def _parse_size(value):
    if isinstance(value, int):
        return value
    elif value.isdigit():
        return int(value)
    elif value.startswith("0x"):
        return int(value, 16)
    elif value[-1].upper() in ("K", "M"):
        base = 1024 if value[-1].upper() == "K" else 1024 * 1024
        return int(value[:-1]) * base
    return value


def _parse_partitions(env):
    partitions_csv = env.subst("$PARTITIONS_TABLE_CSV")
    if not isfile(partitions_csv):
        sys.stderr.write("Could not find the file %s with partitions "
                         "table.\n" % partitions_csv)
        env.Exit(1)
        return

    result = []
    next_offset = 0
    app_offset = int(board.get("upload.offset_address", "0x10000"), 16) # default 0x10000
    with open(partitions_csv) as fp:
        for line in fp.readlines():
            line = line.strip()
            if not line or line.startswith("#"):
                continue
            tokens = [t.strip() for t in line.split(",")]
            if len(tokens) < 5:
                continue
            bound = 0x10000 if tokens[1] in ("0", "app") else 4
            calculated_offset = (next_offset + bound - 1) & ~(bound - 1)
            partition = {
                "name": tokens[0],
                "type": tokens[1],
                "subtype": tokens[2],
                "offset": tokens[3] or calculated_offset,
                "size": tokens[4],
                "flags": tokens[5] if len(tokens) > 5 else None
            }
            result.append(partition)
            next_offset = _parse_size(partition["offset"])
            if (partition["subtype"] == "ota_0"):
                app_offset = next_offset
            next_offset = next_offset + _parse_size(partition["size"])
    # Configure application partition offset
    env.Replace(ESP32_APP_OFFSET=str(hex(app_offset)))
    # Propagate application offset to debug configurations
    env["INTEGRATION_EXTRA_DATA"].update({"application_offset": str(hex(app_offset))})
    return result


def _update_max_upload_size(env):
    if not env.get("PARTITIONS_TABLE_CSV"):
        return
    sizes = {
        p["subtype"]: _parse_size(p["size"]) for p in _parse_partitions(env)
        if p["type"] in ("0", "app")
    }

    partitions = {p["name"]: p for p in _parse_partitions(env)}

    # User-specified partition name has the highest priority
    custom_app_partition_name = board.get("build.app_partition_name", "")
    if custom_app_partition_name:
        selected_partition = partitions.get(custom_app_partition_name, {})
        if selected_partition:
            board.update("upload.maximum_size", _parse_size(selected_partition["size"]))
            return
        else:
            print(
                "Warning! Selected partition `%s` is not available in the partition " \
                "table! Default partition will be used!" % custom_app_partition_name
            )

    for p in partitions.values():
        if p["type"] in ("0", "app") and p["subtype"] in ("ota_0"):
            board.update("upload.maximum_size", _parse_size(p["size"]))
            break



def _to_unix_slashes(path):
    return path.replace("\\", "/")


#
# Filesystem helpers
#


def fetch_fs_size(env):
    fs = None
    for p in _parse_partitions(env):
        if p["type"] == "data" and p["subtype"] in ("spiffs", "fat", "littlefs"):
            fs = p
    if not fs:
        sys.stderr.write(
            "Could not find the any filesystem section in the partitions "
            "table %s\n" % env.subst("$PARTITIONS_TABLE_CSV")
        )
        env.Exit(1)
        return
    env["FS_START"] = _parse_size(fs["offset"])
    env["FS_SIZE"] = _parse_size(fs["size"])
    env["FS_PAGE"] = int("0x100", 16)
    env["FS_BLOCK"] = int("0x1000", 16)

    # FFat specific offsets, see:
    # https://github.com/lorol/arduino-esp32fatfs-plugin#notes-for-fatfs
    if filesystem == "fatfs":
        env["FS_START"] += 4096
        env["FS_SIZE"] -= 4096


def __fetch_fs_size(target, source, env):
    fetch_fs_size(env)
    return (target, source)


board = env.BoardConfig()
mcu = board.get("build.mcu", "esp32")
toolchain_arch = "xtensa-%s" % mcu
filesystem = board.get("build.filesystem", "spiffs")
if mcu in ("esp32c2", "esp32c3", "esp32c6", "esp32h2", "esp32p4"):
    toolchain_arch = "riscv32-esp"

if "INTEGRATION_EXTRA_DATA" not in env:
    env["INTEGRATION_EXTRA_DATA"] = {}

env.Replace(
    __get_board_boot_mode=_get_board_boot_mode,
    __get_board_f_flash=_get_board_f_flash,
    __get_board_f_image=_get_board_f_image,
    __get_board_f_boot=_get_board_f_boot,
    __get_board_flash_mode=_get_board_flash_mode,
    __get_board_memory_type=_get_board_memory_type,

    AR="%s-elf-gcc-ar" % toolchain_arch,
    AS="%s-elf-as" % toolchain_arch,
    CC="%s-elf-gcc" % toolchain_arch,
    CXX="%s-elf-g++" % toolchain_arch,
    GDB=join(
        platform.get_package_dir(
<<<<<<< HEAD
            "tool-riscv32-esp-elf-gdb"
            if mcu in ("esp32c2", "esp32c3", "esp32c6", "esp32h2", "esp32p4")
            else "tool-xtensa-esp-elf-gdb"
=======
            "riscv32-esp-elf-gdb"
            if mcu in ("esp32c2", "esp32c3", "esp32c6", "esp32h2", "esp32p4")
            else "xtensa-esp-elf-gdb"
>>>>>>> 87e5efc4
        )
        or "",
        "bin",
        "%s-elf-gdb" % toolchain_arch,
    ),
    OBJCOPY=join(platform.get_package_dir("tool-esptoolpy") or "", "esptool.py"),
    RANLIB="%s-elf-gcc-ranlib" % toolchain_arch,
    SIZETOOL="%s-elf-size" % toolchain_arch,

    ARFLAGS=["rc"],

    SIZEPROGREGEXP=r"^(?:\.iram0\.text|\.iram0\.vectors|\.dram0\.data|\.flash\.text|\.flash\.rodata|)\s+([0-9]+).*",
    SIZEDATAREGEXP=r"^(?:\.dram0\.data|\.dram0\.bss|\.noinit)\s+([0-9]+).*",
    SIZECHECKCMD="$SIZETOOL -A -d $SOURCES",
    SIZEPRINTCMD="$SIZETOOL -B -d $SOURCES",

    ERASEFLAGS=[
        "--chip", mcu,
        "--port", '"$UPLOAD_PORT"'
    ],
    ERASECMD='"$PYTHONEXE" "$OBJCOPY" $ERASEFLAGS erase_flash',

    # mkspiffs package contains two different binaries for IDF and Arduino
    MKFSTOOL="mk%s" % filesystem
    + (
        (
            "_${PIOPLATFORM}_"
            + (
                "espidf"
                if "espidf" in env.subst("$PIOFRAMEWORK")
                else "${PIOFRAMEWORK}"
            )
        )
        if filesystem == "spiffs"
        else ""
    ),
    # Legacy `ESP32_SPIFFS_IMAGE_NAME` is used as the second fallback value for
    # backward compatibility
    ESP32_FS_IMAGE_NAME=env.get(
        "ESP32_FS_IMAGE_NAME", env.get("ESP32_SPIFFS_IMAGE_NAME", filesystem)
    ),

    ESP32_APP_OFFSET=env.get("INTEGRATION_EXTRA_DATA").get("application_offset"),
    ARDUINO_LIB_COMPILE_FLAG="Inactive",

    PROGSUFFIX=".elf"
)

# Allow user to override via pre:script
if env.get("PROGNAME", "program") == "program":
    env.Replace(PROGNAME="firmware")

env.Append(
    BUILDERS=dict(
        ElfToBin=Builder(
            action=env.VerboseAction(" ".join([
                '"$PYTHONEXE" "$OBJCOPY"',
                "--chip", mcu, "elf2image",
                "--flash_mode", "${__get_board_flash_mode(__env__)}",
                "--flash_freq", "${__get_board_f_image(__env__)}",
                "--flash_size", board.get("upload.flash_size", "4MB"),
                "-o", "$TARGET", "$SOURCES"
            ]), "Building $TARGET"),
            suffix=".bin"
        ),
        DataToBin=Builder(
            action=env.VerboseAction(
                " ".join(
                    ['"$MKFSTOOL"', "-c", "$SOURCES", "-s", "$FS_SIZE"]
                    + (
                        [
                            "-p",
                            "$FS_PAGE",
                            "-b",
                            "$FS_BLOCK",
                        ]
                        if filesystem in ("littlefs", "spiffs")
                        else []
                    )
                    + ["$TARGET"]
                ),
                "Building FS image from '$SOURCES' directory to $TARGET",
            ),
            emitter=__fetch_fs_size,
            source_factory=env.Dir,
            suffix=".bin",
        ),
    )
)

if not env.get("PIOFRAMEWORK"):
    env.SConscript("frameworks/_bare.py", exports="env")

#
# Target: Build executable and linkable firmware or FS image
#

target_elf = None
if "nobuild" in COMMAND_LINE_TARGETS:
    target_elf = join("$BUILD_DIR", "${PROGNAME}.elf")
    if set(["uploadfs", "uploadfsota"]) & set(COMMAND_LINE_TARGETS):
        fetch_fs_size(env)
        target_firm = join("$BUILD_DIR", "${ESP32_FS_IMAGE_NAME}.bin")
    else:
        target_firm = join("$BUILD_DIR", "${PROGNAME}.bin")
else:
    target_elf = env.BuildProgram()
    if set(["buildfs", "uploadfs", "uploadfsota"]) & set(COMMAND_LINE_TARGETS):
        target_firm = env.DataToBin(
            join("$BUILD_DIR", "${ESP32_FS_IMAGE_NAME}"), "$PROJECT_DATA_DIR"
        )
        env.NoCache(target_firm)
        AlwaysBuild(target_firm)
    else:
        target_firm = env.ElfToBin(
            join("$BUILD_DIR", "${PROGNAME}"), target_elf)
        env.Depends(target_firm, "checkprogsize")

env.AddPlatformTarget("buildfs", target_firm, target_firm, "Build Filesystem Image")
AlwaysBuild(env.Alias("nobuild", target_firm))
target_buildprog = env.Alias("buildprog", target_firm, target_firm)

# update max upload size based on CSV file
if env.get("PIOMAINPROG"):
    env.AddPreAction(
        "checkprogsize",
        env.VerboseAction(
            lambda source, target, env: _update_max_upload_size(env),
            "Retrieving maximum program size $SOURCES"))

#
# Target: Print binary size
#

target_size = env.AddPlatformTarget(
    "size",
    target_elf,
    env.VerboseAction("$SIZEPRINTCMD", "Calculating size $SOURCE"),
    "Program Size",
    "Calculate program size",
)

#
# Target: Upload firmware or FS image
#

upload_protocol = env.subst("$UPLOAD_PROTOCOL")
debug_tools = board.get("debug.tools", {})
upload_actions = []

# Compatibility with old OTA configurations
if (upload_protocol != "espota"
        and re.match(r"\"?((([0-9]{1,3}\.){3}[0-9]{1,3})|[^\\/]+\.local)\"?$",
                     env.get("UPLOAD_PORT", ""))):
    upload_protocol = "espota"
    sys.stderr.write(
        "Warning! We have just detected `upload_port` as IP address or host "
        "name of ESP device. `upload_protocol` is switched to `espota`.\n"
        "Please specify `upload_protocol = espota` in `platformio.ini` "
        "project configuration file.\n")

if upload_protocol == "espota":
    if not env.subst("$UPLOAD_PORT"):
        sys.stderr.write(
            "Error: Please specify IP address or host name of ESP device "
            "using `upload_port` for build environment or use "
            "global `--upload-port` option.\n"
            "See https://docs.platformio.org/page/platforms/"
            "espressif32.html#over-the-air-ota-update\n")
    env.Replace(
        UPLOADER=join(FRAMEWORK_DIR,"tools", "espota.py"),
        UPLOADERFLAGS=["--debug", "--progress", "-i", "$UPLOAD_PORT"],
        UPLOADCMD='"$PYTHONEXE" "$UPLOADER" $UPLOADERFLAGS -f $SOURCE'
    )
    if set(["uploadfs", "uploadfsota"]) & set(COMMAND_LINE_TARGETS):
        env.Append(UPLOADERFLAGS=["--spiffs"])
    upload_actions = [env.VerboseAction("$UPLOADCMD", "Uploading $SOURCE")]

elif upload_protocol == "esptool":
    env.Replace(
        UPLOADER=join(
            platform.get_package_dir("tool-esptoolpy") or "", "esptool.py"),
        UPLOADERFLAGS=[
            "--chip", mcu,
            "--port", '"$UPLOAD_PORT"',
            "--baud", "$UPLOAD_SPEED",
            "--before", board.get("upload.before_reset", "default_reset"),
            "--after", board.get("upload.after_reset", "hard_reset"),
            "write_flash", "-z",
            "--flash_mode", "${__get_board_flash_mode(__env__)}",
            "--flash_freq", "${__get_board_f_image(__env__)}",
            "--flash_size", "detect"
        ],
        UPLOADCMD='"$PYTHONEXE" "$UPLOADER" $UPLOADERFLAGS $ESP32_APP_OFFSET $SOURCE'
    )
    for image in env.get("FLASH_EXTRA_IMAGES", []):
        env.Append(UPLOADERFLAGS=[image[0], env.subst(image[1])])

    if "uploadfs" in COMMAND_LINE_TARGETS:
        env.Replace(
            UPLOADERFLAGS=[
                "--chip", mcu,
                "--port", '"$UPLOAD_PORT"',
                "--baud", "$UPLOAD_SPEED",
                "--before", board.get("upload.before_reset", "default_reset"),
                "--after", board.get("upload.after_reset", "hard_reset"),
                "write_flash", "-z",
                "--flash_mode", "${__get_board_flash_mode(__env__)}",
                "--flash_freq", "${__get_board_f_image(__env__)}",
                "--flash_size", "detect",
                "$FS_START"
            ],
            UPLOADCMD='"$PYTHONEXE" "$UPLOADER" $UPLOADERFLAGS $SOURCE',
        )

    upload_actions = [
        env.VerboseAction(BeforeUpload, "Looking for upload port..."),
        env.VerboseAction("$UPLOADCMD", "Uploading $SOURCE")
    ]

elif upload_protocol == "dfu":

    hwids = board.get("build.hwids", [["0x2341", "0x0070"]])
    vid = hwids[0][0]
    pid = hwids[0][1]

    upload_actions = [env.VerboseAction("$UPLOADCMD", "Uploading $SOURCE")]

    env.Replace(
        UPLOADER=join(
            platform.get_package_dir("tool-dfuutil") or "", "dfu-util"
        ),
        UPLOADERFLAGS=[
            "-d",
            ",".join(["%s:%s" % (hwid[0], hwid[1]) for hwid in hwids]),
            "-Q",
            "-D"
        ],
        UPLOADCMD='"$UPLOADER" $UPLOADERFLAGS "$SOURCE"',
    )


elif upload_protocol in debug_tools:
    _parse_partitions(env)
    openocd_args = ["-d%d" % (2 if int(ARGUMENTS.get("PIOVERBOSE", 0)) else 1)]
    openocd_args.extend(
        debug_tools.get(upload_protocol).get("server").get("arguments", []))
    openocd_args.extend(
        [
            "-c",
            "adapter speed %s" % env.GetProjectOption("debug_speed", "5000"),
            "-c",
            "program_esp {{$SOURCE}} %s verify"
            % (
                "$FS_START"
                if "uploadfs" in COMMAND_LINE_TARGETS
                else env.get("INTEGRATION_EXTRA_DATA").get("application_offset")
            ),
        ]
    )
    if "uploadfs" not in COMMAND_LINE_TARGETS:
        for image in env.get("FLASH_EXTRA_IMAGES", []):
            openocd_args.extend(
                [
                    "-c",
                    "program_esp {{%s}} %s verify"
                    % (_to_unix_slashes(image[1]), image[0]),
                ]
            )
    openocd_args.extend(["-c", "reset run; shutdown"])
    openocd_args = [
        f.replace(
            "$PACKAGE_DIR",
            _to_unix_slashes(
                platform.get_package_dir("tool-openocd") or ""))
        for f in openocd_args
    ]
    env.Replace(
        UPLOADER="openocd",
        UPLOADERFLAGS=openocd_args,
        UPLOADCMD="$UPLOADER $UPLOADERFLAGS",
    )
    upload_actions = [env.VerboseAction("$UPLOADCMD", "Uploading $SOURCE")]

# custom upload tool
elif upload_protocol == "custom":
    upload_actions = [env.VerboseAction("$UPLOADCMD", "Uploading $SOURCE")]

else:
    sys.stderr.write("Warning! Unknown upload protocol %s\n" % upload_protocol)

env.AddPlatformTarget("upload", target_firm, upload_actions, "Upload")
env.AddPlatformTarget("uploadfs", target_firm, upload_actions, "Upload Filesystem Image")
env.AddPlatformTarget(
    "uploadfsota", target_firm, upload_actions, "Upload Filesystem Image OTA")

#
# Target: Erase Flash and Upload
#

env.AddPlatformTarget(
    "erase_upload",
    target_firm,
    [
        env.VerboseAction(BeforeUpload, "Looking for upload port..."),
        env.VerboseAction("$ERASECMD", "Erasing..."),
        env.VerboseAction("$UPLOADCMD", "Uploading $SOURCE")
    ],
    "Erase Flash and Upload",
)

#
# Target: Erase Flash
#

env.AddPlatformTarget(
    "erase",
    None,
    [
        env.VerboseAction(BeforeUpload, "Looking for upload port..."),
        env.VerboseAction("$ERASECMD", "Erasing...")
    ],
    "Erase Flash",
)

#
# Override memory inspection behavior
#

env.SConscript("sizedata.py", exports="env")

#
# Default targets
#

Default([target_buildprog, target_size])<|MERGE_RESOLUTION|>--- conflicted
+++ resolved
@@ -254,15 +254,9 @@
     CXX="%s-elf-g++" % toolchain_arch,
     GDB=join(
         platform.get_package_dir(
-<<<<<<< HEAD
-            "tool-riscv32-esp-elf-gdb"
-            if mcu in ("esp32c2", "esp32c3", "esp32c6", "esp32h2", "esp32p4")
-            else "tool-xtensa-esp-elf-gdb"
-=======
             "riscv32-esp-elf-gdb"
             if mcu in ("esp32c2", "esp32c3", "esp32c6", "esp32h2", "esp32p4")
             else "xtensa-esp-elf-gdb"
->>>>>>> 87e5efc4
         )
         or "",
         "bin",
